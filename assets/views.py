--- conflicted
+++ resolved
@@ -344,23 +344,14 @@
         """
         Retrieve assets, optionally filtered by 'status' and 'is_removed' query parameters.
         """
-<<<<<<< HEAD
-        queryset = Asset.all_objects.all()  # Includes soft-deleted assets
-=======
-        queryset = Asset.all_objects.all()
->>>>>>> 510531d1
+        queryset = Asset.objects.all()
         status_param = self.request.query_params.get('status')
         is_removed_param = self.request.query_params.get('is_removed')
 
         if status_param:
             queryset = queryset.filter(status=status_param)
-<<<<<<< HEAD
-        if is_removed_param is not None:
-            # Convert is_removed_param to boolean
-            is_removed = is_removed_param.lower() == 'true'
-            queryset = queryset.filter(is_removed=is_removed)
-=======
->>>>>>> 510531d1
+        else:
+            queryset = queryset.filter(status='published')  # Default to published
         return queryset
 
     def get_serializer_class(self):
